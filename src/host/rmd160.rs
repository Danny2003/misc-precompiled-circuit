--- conflicted
+++ resolved
@@ -47,12 +47,7 @@
     }
 }
 
-<<<<<<< HEAD
 fn rol_modifier(round: usize, rol: &mut Vec<u32>, x: u32, offset: u32, shift: u32) {
-=======
-
-fn rol_modifier(round: usize, rol: &mut [u32], x: u32, offset: u32, shift: u32) {
->>>>>>> 1c68b0ad
     let v = match round {
         0 => u32::f(rol[1], rol[2], rol[3]),
         1 => u32::g(rol[1], rol[2], rol[3]),
@@ -110,11 +105,7 @@
     let mut rol1 = w.to_vec();
     let mut rol2 = w.to_vec();
     let mut round = 0;
-<<<<<<< HEAD
     for ((idxs, shift), offset) in O.iter().zip(R).zip(ROUNDS_OFFSET) {
-=======
-    for ((idxs,shift), offset) in O.into_iter().zip(R).zip(ROUNDS_OFFSET) {
->>>>>>> 1c68b0ad
         for limb_index in 0..16 {
             let idx = idxs[limb_index];
             rol_modifier(round, &mut rol1, values[idx], offset, shift[limb_index]);
@@ -123,11 +114,7 @@
         round += 1;
     }
 
-<<<<<<< HEAD
     for ((idxs, shift), offset) in PO.iter().zip(PR).zip(PROUNDS_OFFSET) {
-=======
-    for ((idxs,shift), offset) in PO.into_iter().zip(PR).zip(PROUNDS_OFFSET) {
->>>>>>> 1c68b0ad
         for limb_index in 0..16 {
             let idx = idxs[limb_index];
             rol_modifier(round - 1, &mut rol2, values[idx], offset, shift[limb_index]);
